--- conflicted
+++ resolved
@@ -365,11 +365,7 @@
     #[wasm_bindgen_test]
     fn test_text_draw() {
         let document = window().unwrap().document().unwrap();
-<<<<<<< HEAD
-        let canvas = create_canvas(&document, "test_text_draw", 1000, 600);
-=======
         let canvas = create_canvas(&document, "test_text_draw", 1500, 800);
->>>>>>> 91f8ca2f
         let backend = CanvasBackend::with_canvas_object(canvas).expect("cannot find canvas");
         let root = backend.into_drawing_area();
         let root = root
@@ -391,11 +387,8 @@
             .draw()
             .unwrap();
 
-<<<<<<< HEAD
-=======
         let ((x1, y1), (x2, y2), (x3, y3)) = ((-30, 30), (0, -30), (30, 30));
 
->>>>>>> 91f8ca2f
         for (dy, trans) in [
             FontTransform::None,
             FontTransform::Rotate90,
@@ -407,15 +400,6 @@
         {
             for (dx1, h_pos) in [HPos::Left, HPos::Right, HPos::Center].iter().enumerate() {
                 for (dx2, v_pos) in [VPos::Top, VPos::Center, VPos::Bottom].iter().enumerate() {
-<<<<<<< HEAD
-                    let x = 100_i32 + (dx1 as i32 * 3 + dx2 as i32) * 100;
-                    let y = 100 + dy as i32 * 100;
-                    root.draw(&Circle::new((x, y), 3, &BLACK.mix(0.5))).unwrap();
-                    let style = TextStyle::from(("sans-serif", 20).into_font())
-                        .pos(Pos::new(*h_pos, *v_pos))
-                        .transform(trans.clone());
-                    root.draw_text("test", &style, (x, y)).unwrap();
-=======
                     let x = 150_i32 + (dx1 as i32 * 3 + dx2 as i32) * 150;
                     let y = 120 + dy as i32 * 150;
                     let draw = |x, y, text| {
@@ -428,7 +412,6 @@
                     draw(x + x1, y + y1, "dood");
                     draw(x + x2, y + y2, "dog");
                     draw(x + x3, y + y3, "goog");
->>>>>>> 91f8ca2f
                 }
             }
         }
@@ -520,8 +503,6 @@
         }
 
         check_content(&document, "test_series_labels");
-<<<<<<< HEAD
-=======
     }
 
     #[wasm_bindgen_test]
@@ -544,6 +525,5 @@
         }
 
         check_content(&document, "test_draw_pixel_alphas");
->>>>>>> 91f8ca2f
     }
 }